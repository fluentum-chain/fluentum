--- conflicted
+++ resolved
@@ -4,17 +4,13 @@
 const (
 	Maj = "0"
 	Min = "19"
-	Fix = "6"
+	Fix = "7"
 )
 
 var (
 	// Version is the current version of Tendermint
 	// Must be a string because scripts like dist.sh read this file.
-<<<<<<< HEAD
-	Version = "0.19.6-dev"
-=======
-	Version = "0.19.6"
->>>>>>> 846ca5ce
+	Version = "0.19.7-dev"
 
 	// GitCommit is the current HEAD set using ldflags.
 	GitCommit string
